using System.Reflection;

// The assembly version has following format :
//
// Major.Minor.Build.Revision
//
// You can specify all the values or you can use the default the Revision and
// Build Numbers by using the '*' as shown below:
<<<<<<< HEAD
[assembly: AssemblyVersion("7.0.011119.02")]
#if (!CF)
[assembly: AssemblyFileVersion("7.0.011119.02")]
=======
[assembly: AssemblyVersion("7.0.011204.94")]
#if (!CF)
[assembly: AssemblyFileVersion("7.0.011204.94")]
>>>>>>> f09986e4
#endif
<|MERGE_RESOLUTION|>--- conflicted
+++ resolved
@@ -1,18 +1,12 @@
-using System.Reflection;
-
-// The assembly version has following format :
-//
-// Major.Minor.Build.Revision
-//
-// You can specify all the values or you can use the default the Revision and
-// Build Numbers by using the '*' as shown below:
-<<<<<<< HEAD
-[assembly: AssemblyVersion("7.0.011119.02")]
-#if (!CF)
-[assembly: AssemblyFileVersion("7.0.011119.02")]
-=======
-[assembly: AssemblyVersion("7.0.011204.94")]
-#if (!CF)
-[assembly: AssemblyFileVersion("7.0.011204.94")]
->>>>>>> f09986e4
-#endif
+using System.Reflection;
+
+// The assembly version has following format :
+//
+// Major.Minor.Build.Revision
+//
+// You can specify all the values or you can use the default the Revision and
+// Build Numbers by using the '*' as shown below:
+[assembly: AssemblyVersion("7.0.011204.94")]
+#if (!CF)
+[assembly: AssemblyFileVersion("7.0.011204.94")]
+#endif