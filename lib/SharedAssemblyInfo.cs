using System.Reflection;

// The assembly version has following format :
//
// Major.Minor.Build.Revision
//
// You can specify all the values or you can use the default the Revision and
// Build Numbers by using the '*' as shown below:
<<<<<<< HEAD
[assembly: AssemblyVersion("7.5.010812.02")]
#if (!CF)
[assembly: AssemblyFileVersion("7.5.010812.02")]
=======
[assembly: AssemblyVersion("7.5.010913.01")]
#if (!CF)
[assembly: AssemblyFileVersion("7.5.010913.01")]
>>>>>>> 84de2cf7
#endif<|MERGE_RESOLUTION|>--- conflicted
+++ resolved
@@ -6,13 +6,8 @@
 //
 // You can specify all the values or you can use the default the Revision and
 // Build Numbers by using the '*' as shown below:
-<<<<<<< HEAD
-[assembly: AssemblyVersion("7.5.010812.02")]
-#if (!CF)
-[assembly: AssemblyFileVersion("7.5.010812.02")]
-=======
+
 [assembly: AssemblyVersion("7.5.010913.01")]
 #if (!CF)
 [assembly: AssemblyFileVersion("7.5.010913.01")]
->>>>>>> 84de2cf7
 #endif