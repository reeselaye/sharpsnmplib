Imports System.Reflection

' The assembly version has following format :
'
' Major.Minor.Build.Revision
'
' You can specify all values by your own or you can build default build and revision
' numbers with the '*' character (the default):

<<<<<<< HEAD
<Assembly: AssemblyVersion("7.5.010812.02")> 
<Assembly: AssemblyFileVersion("7.5.010812.02")> 
=======
<Assembly: AssemblyVersion("7.5.010913.01")> 
<Assembly: AssemblyFileVersion("7.5.010913.01")> 
>>>>>>> 84de2cf7
<|MERGE_RESOLUTION|>--- conflicted
+++ resolved
@@ -7,10 +7,5 @@
 ' You can specify all values by your own or you can build default build and revision
 ' numbers with the '*' character (the default):
 
-<<<<<<< HEAD
-<Assembly: AssemblyVersion("7.5.010812.02")> 
-<Assembly: AssemblyFileVersion("7.5.010812.02")> 
-=======
 <Assembly: AssemblyVersion("7.5.010913.01")> 
-<Assembly: AssemblyFileVersion("7.5.010913.01")> 
->>>>>>> 84de2cf7
+<Assembly: AssemblyFileVersion("7.5.010913.01")> 