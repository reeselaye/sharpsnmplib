--- conflicted
+++ resolved
@@ -1,42 +1,37 @@
-#region Using directives
-
-using System;
-using System.Reflection;
-using System.Resources;
-using System.Runtime.InteropServices;
-
-#endregion
-
-// General Information about an assembly is controlled through the following 
-// set of attributes. Change these attribute values to modify the information
-// associated with an assembly.
-[assembly: AssemblyTitle("#SNMP MIB Browser")]
-[assembly: AssemblyDescription("#SNMP MIB Browser")]
-[assembly: AssemblyConfiguration("MIT/X11")]
-[assembly: AssemblyCompany("LeXtudio")]
-[assembly: AssemblyProduct("#SNMP MIB Browser")]
-[assembly: AssemblyCopyright("(C) 2008-2010 Lex Li, Steve Santacroce, and other contributors.")]
-[assembly: AssemblyTrademark("")]
-[assembly: AssemblyCulture("")]
-
-// This sets the default COM visibility of types in the assembly to invisible.
-// If you need to expose a type to COM, use [ComVisible(true)] on that type.
-[assembly: ComVisible(false)]
-
-// The assembly version has following format :
-//
-// Major.Minor.Build.Revision
-//
-// You can specify all the values or you can use the default the Revision and 
-// Build Numbers by using the '*' as shown below:
-<<<<<<< HEAD
-[assembly: AssemblyVersion("7.0.011203.00")]
-[assembly: AssemblyFileVersion("7.0.011203.00")]
-=======
-[assembly: AssemblyVersion("7.0.011206.05")]
-[assembly: AssemblyFileVersion("7.0.011206.05")]
->>>>>>> 7cf2d9da
-[assembly: NeutralResourcesLanguage("en-US")]
-[assembly: CLSCompliant(true)]
-
-[assembly: log4net.Config.XmlConfigurator(Watch = true)]
+#region Using directives
+
+using System;
+using System.Reflection;
+using System.Resources;
+using System.Runtime.InteropServices;
+
+#endregion
+
+// General Information about an assembly is controlled through the following 
+// set of attributes. Change these attribute values to modify the information
+// associated with an assembly.
+[assembly: AssemblyTitle("#SNMP MIB Browser")]
+[assembly: AssemblyDescription("#SNMP MIB Browser")]
+[assembly: AssemblyConfiguration("MIT/X11")]
+[assembly: AssemblyCompany("LeXtudio")]
+[assembly: AssemblyProduct("#SNMP MIB Browser")]
+[assembly: AssemblyCopyright("(C) 2008-2010 Lex Li, Steve Santacroce, and other contributors.")]
+[assembly: AssemblyTrademark("")]
+[assembly: AssemblyCulture("")]
+
+// This sets the default COM visibility of types in the assembly to invisible.
+// If you need to expose a type to COM, use [ComVisible(true)] on that type.
+[assembly: ComVisible(false)]
+
+// The assembly version has following format :
+//
+// Major.Minor.Build.Revision
+//
+// You can specify all the values or you can use the default the Revision and 
+// Build Numbers by using the '*' as shown below:
+[assembly: AssemblyVersion("7.0.011206.05")]
+[assembly: AssemblyFileVersion("7.0.011206.05")]
+[assembly: NeutralResourcesLanguage("en-US")]
+[assembly: CLSCompliant(true)]
+
+[assembly: log4net.Config.XmlConfigurator(Watch = true)]