﻿<?xml version="1.0" encoding="utf-8"?>
<Project ToolsVersion="4.0" DefaultTargets="Build" xmlns="http://schemas.microsoft.com/developer/msbuild/2003">
  <PropertyGroup>
    <Configuration Condition=" '$(Configuration)' == '' ">Debug</Configuration>
    <Platform Condition=" '$(Platform)' == '' ">AnyCPU</Platform>
    <ProductVersion>8.0.30703</ProductVersion>
    <SchemaVersion>2.0</SchemaVersion>
    <ProjectGuid>{286DE6DB-8F95-4BD4-86A2-86488D2E0EE1}</ProjectGuid>
    <OutputType>Library</OutputType>
    <AppDesignerFolder>Properties</AppDesignerFolder>
    <RootNamespace>Lextm.SharpSnmpLib</RootNamespace>
    <AssemblyName>SharpSnmpLib</AssemblyName>
    <DocumentationFile>..\bin\SharpSnmpLib.xml</DocumentationFile>
    <TargetFrameworkVersion>v3.5</TargetFrameworkVersion>
    <FileAlignment>512</FileAlignment>
    <TargetFrameworkProfile />
    <SourceAnalysisOverrideSettingsFile>D:\sharpsnmplib_svn\SharpSnmpLib\Settings.SourceAnalysis</SourceAnalysisOverrideSettingsFile>
    <SignAssembly>True</SignAssembly>
    <AssemblyOriginatorKeyFile>sharpsnmplib.snk</AssemblyOriginatorKeyFile>
    <DelaySign>False</DelaySign>
    <AssemblyOriginatorKeyMode>File</AssemblyOriginatorKeyMode>
    <SccProjectName>
    </SccProjectName>
    <SccLocalPath>
    </SccLocalPath>
    <SccAuxPath>
    </SccAuxPath>
    <SccProvider>
    </SccProvider>
    <RunSourceAnalysis>False</RunSourceAnalysis>
  </PropertyGroup>
  <PropertyGroup Condition=" '$(Configuration)|$(Platform)' == 'Debug|AnyCPU' ">
    <DebugSymbols>true</DebugSymbols>
    <DebugType>full</DebugType>
    <Optimize>false</Optimize>
    <OutputPath>bin\Debug\</OutputPath>
    <DefineConstants>DEBUG;TRACE</DefineConstants>
    <ErrorReport>prompt</ErrorReport>
    <WarningLevel>4</WarningLevel>
  </PropertyGroup>
  <PropertyGroup Condition=" '$(Configuration)|$(Platform)' == 'Release|AnyCPU' ">
    <DebugType>pdbonly</DebugType>
    <Optimize>true</Optimize>
    <OutputPath>..\bin\</OutputPath>
    <DefineConstants>TRACE</DefineConstants>
    <ErrorReport>prompt</ErrorReport>
    <WarningLevel>4</WarningLevel>
  </PropertyGroup>
  <ItemGroup>
    <Reference Include="System" />
    <Reference Include="System.Core">
      <RequiredTargetFramework>3.5</RequiredTargetFramework>
    </Reference>
    <Reference Include="System.Data" />
    <Reference Include="System.Xml" />
    <Reference Include="System.Configuration" />
  </ItemGroup>
  <ItemGroup>
<<<<<<< HEAD
    <Compile Include="ITypeAssignment.cs" />
=======
    <Compile Include="Levels.cs" />
>>>>>>> 748f4c55
    <Compile Include="Messaging\AgentFoundEventArgs.cs" />
    <Compile Include="Messaging\Discoverer.cs" />
    <Compile Include="Messaging\Discovery.cs" />
    <Compile Include="Messaging\EndPointExtension.cs" />
    <Compile Include="Messaging\ErrorException.cs" />
    <Compile Include="Messaging\ExceptionRaisedEventArgs.cs" />
    <Compile Include="Messaging\GetBulkRequestMessage.cs" />
    <Compile Include="Messaging\GetNextRequestMessage.cs" />
    <Compile Include="Messaging\GetRequestMessage.cs" />
    <Compile Include="Messaging\IListenerBinding.cs" />
    <Compile Include="Messaging\InformRequestMessage.cs" />
    <Compile Include="Messaging\ISnmpMessage.cs" />
    <Compile Include="Messaging\Listener.cs" />
    <Compile Include="Messaging\ListenerBinding.cs" />
    <Compile Include="Messaging\MalformedMessage.cs" />
    <Compile Include="Messaging\Manager.cs" />
    <Compile Include="Messaging\MessageFactory.cs" />
    <Compile Include="Messaging\MessageFactoryException.cs" />
    <Compile Include="Messaging\MessageParams.cs" />
    <Compile Include="Messaging\MessageReceivedEventArgs.cs" />
    <Compile Include="Messaging\Messenger.cs" />
    <Compile Include="Messaging\NumberGenerator.cs" />
    <Compile Include="Messaging\PortInUseException.cs" />
    <Compile Include="Messaging\ReportMessage.cs" />
    <Compile Include="Messaging\ResponseMessage.cs" />
    <Compile Include="Messaging\SetRequestMessage.cs" />
    <Compile Include="Messaging\SnmpMessageExtension.cs" />
    <Compile Include="Messaging\TimeoutException.cs" />
    <Compile Include="Messaging\TrapV1Message.cs" />
    <Compile Include="Messaging\TrapV2Message.cs" />
    <Compile Include="Messaging\WalkMode.cs" />
    <Compile Include="Objects\SysContact.cs" />
    <Compile Include="Objects\SysDescr.cs" />
    <Compile Include="Objects\SysLocation.cs" />
    <Compile Include="Objects\SysName.cs" />
    <Compile Include="Objects\SysObjectId.cs" />
    <Compile Include="Objects\SysORDescr.cs" />
    <Compile Include="Objects\SysORID.cs" />
    <Compile Include="Objects\SysORIndex.cs" />
    <Compile Include="Objects\SysORLastChange.cs" />
    <Compile Include="Objects\SysORTable.cs" />
    <Compile Include="Objects\SysORUpTime.cs" />
    <Compile Include="Objects\SysServices.cs" />
    <Compile Include="Objects\SysUpTime.cs" />
    <Compile Include="Pipeline\AccessFailureException.cs" />
    <Compile Include="Pipeline\ComposedMembershipProvider.cs" />
    <Compile Include="Pipeline\EngineGroup.cs" />
    <Compile Include="Pipeline\GetBulkMessageHandler.cs" />
    <Compile Include="Pipeline\GetMessageHandler.cs" />
    <Compile Include="Pipeline\GetNextMessageHandler.cs" />
    <Compile Include="Pipeline\GetNextV1MessageHandler.cs" />
    <Compile Include="Pipeline\GetV1MessageHandler.cs" />
    <Compile Include="Pipeline\HandlerMapping.cs" />
    <Compile Include="Pipeline\ILogger.cs" />
    <Compile Include="Pipeline\IMembershipProvider.cs" />
    <Compile Include="Pipeline\IMessageHandler.cs" />
    <Compile Include="Pipeline\InformRequestMessageHandler.cs" />
    <Compile Include="Pipeline\InformRequestMessageReceivedEventArgs.cs" />
    <Compile Include="Pipeline\ISnmpContext.cs" />
    <Compile Include="Pipeline\ISnmpObject.cs" />
    <Compile Include="Pipeline\MessageHandlerFactory.cs" />
    <Compile Include="Pipeline\NormalSnmpContext.cs" />
    <Compile Include="Pipeline\NullMessageHandler.cs" />
    <Compile Include="Pipeline\ObjectStore.cs" />
    <Compile Include="Pipeline\ScalarObject.cs" />
    <Compile Include="Pipeline\SecureSnmpContext.cs" />
    <Compile Include="Pipeline\SetMessageHandler.cs" />
    <Compile Include="Pipeline\SetV1MessageHandler.cs" />
    <Compile Include="Pipeline\SnmpApplication.cs" />
    <Compile Include="Pipeline\SnmpApplicationFactory.cs" />
    <Compile Include="Pipeline\SnmpContext.cs" />
    <Compile Include="Pipeline\SnmpContextFactory.cs" />
    <Compile Include="Pipeline\SnmpEngine.cs" />
    <Compile Include="Pipeline\SnmpObject.cs" />
    <Compile Include="Pipeline\TableObject.cs" />
    <Compile Include="Pipeline\TrapV1MessageHandler.cs" />
    <Compile Include="Pipeline\TrapV1MessageReceivedEventArgs.cs" />
    <Compile Include="Pipeline\TrapV2MessageHandler.cs" />
    <Compile Include="Pipeline\TrapV2MessageReceivedEventArgs.cs" />
    <Compile Include="Pipeline\Version1MembershipProvider.cs" />
    <Compile Include="Pipeline\Version2MembershipProvider.cs" />
    <Compile Include="Pipeline\Version3MembershipProvider.cs" />
    <Compile Include="Properties\AssemblyInfo.cs" />
    <Compile Include="ByteTool.cs" />
    <Compile Include="Counter32.cs" />
    <Compile Include="Counter64.cs" />
    <Compile Include="EndOfMibView.cs" />
    <Compile Include="ErrorCode.cs" />
    <Compile Include="Gauge32.cs" />
    <Compile Include="GenericCode.cs" />
    <Compile Include="GetBulkRequestPdu.cs" />
    <Compile Include="GetNextRequestPdu.cs" />
    <Compile Include="GetRequestPdu.cs" />
    <Compile Include="Header.cs" />
    <Compile Include="InformRequestPdu.cs" />
    <Compile Include="ISegment.cs" />
    <Compile Include="ISnmpData.cs" />
    <Compile Include="IP.cs" />
    <Compile Include="ISnmpPdu.cs" />
    <Compile Include="MalformedPdu.cs" />
    <Compile Include="DefinitionType.cs" />
    <Compile Include="IConstruct.cs" />
    <Compile Include="IDefinition.cs" />
    <Compile Include="IEntity.cs" />
    <Compile Include="IModule.cs" />
    <Compile Include="IObjectRegistry.cs" />
    <Compile Include="IObjectTree.cs" />
    <Compile Include="ResponsePdu.cs" />
    <Compile Include="SearchResult.cs" />
    <Compile Include="NoSuchInstance.cs" />
    <Compile Include="NoSuchObject.cs" />
    <Compile Include="Null.cs" />
    <Compile Include="ObjectIdentifier.cs" />
    <Compile Include="ObjectIdentifierConverter.cs" />
    <Compile Include="OctetString.cs" />
    <Compile Include="Integer32.cs" />
    <Compile Include="Opaque.cs" />
    <Compile Include="ReportPdu.cs" />
    <Compile Include="Scope.cs" />
    <Compile Include="SecurityParameters.cs" />
    <Compile Include="Security\AuthenticationProviderExtension.cs" />
    <Compile Include="Security\DecryptionException.cs" />
    <Compile Include="Security\DefaultAuthenticationProvider.cs" />
    <Compile Include="Security\DefaultPrivacyProvider.cs" />
    <Compile Include="Security\DESPrivacyProvider.cs" />
    <Compile Include="Security\IAuthenticationProvider.cs" />
    <Compile Include="Security\IPrivacyProvider.cs" />
    <Compile Include="Security\MD5AuthenticationProvider.cs" />
    <Compile Include="Security\PrivacyProviderExtension.cs" />
    <Compile Include="Security\SaltGenerator.cs" />
    <Compile Include="Security\User.cs" />
    <Compile Include="Security\UserRegistry.cs" />
    <Compile Include="Security\SHA1AuthenticationProvider.cs" />
    <Compile Include="Sequence.cs" />
    <Compile Include="SetRequestPdu.cs" />
    <Compile Include="SnmpDataExtension.cs" />
    <Compile Include="SnmpException.cs" />
    <Compile Include="OperationException.cs" />
    <Compile Include="DataFactory.cs" />
    <Compile Include="SnmpType.cs" />
    <Compile Include="StreamExtension.cs" />
    <Compile Include="TimeTicks.cs" />
    <Compile Include="TrapV1Pdu.cs" />
    <Compile Include="TrapV2Pdu.cs" />
    <Compile Include="Variable.cs" />
    <Compile Include="VersionCode.cs" />
    <None Include="gendarme.ignore" />
    <None Include="license.txt" />
    <None Include="Microsoft.VersionNumber.targets">
      <SubType>Designer</SubType>
    </None>
    <None Include="sharpsnmplib.snk" />
  </ItemGroup>
  <ItemGroup />
  <Import Project="$(MSBuildToolsPath)\Microsoft.CSharp.targets" />
  <Import Project="Microsoft.VersionNumber.targets" Condition=" '$(Configuration)' == 'Debug' " />
  <UsingTask AssemblyFile="..\lib\GendarmeMsBuild.dll" TaskName="GendarmeMsBuild.Gendarme" />
  <Target Name="AfterBuild">
    <Gendarme Condition=" '$(Configuration)' == 'Release' AND '$(OS)' == 'Windows_NT' " GendarmeExeFilename="..\gendarme\gendarme.exe" Assemblies="$(TargetPath)" WarningsAsErrors="False" IntegrateWithVisualStudio="True" GendarmeIgnoreFilename="gendarme.ignore" />
  </Target>
  <!-- To modify your build process, add your task inside one of the targets below and uncomment it.
       Other similar extension points exist, see Microsoft.Common.targets.
  <Target Name="BeforeBuild">
  </Target>
  <Target Name="AfterBuild">
  </Target>
  -->
</Project><|MERGE_RESOLUTION|>--- conflicted
+++ resolved
@@ -1,231 +1,228 @@
-﻿<?xml version="1.0" encoding="utf-8"?>
-<Project ToolsVersion="4.0" DefaultTargets="Build" xmlns="http://schemas.microsoft.com/developer/msbuild/2003">
-  <PropertyGroup>
-    <Configuration Condition=" '$(Configuration)' == '' ">Debug</Configuration>
-    <Platform Condition=" '$(Platform)' == '' ">AnyCPU</Platform>
-    <ProductVersion>8.0.30703</ProductVersion>
-    <SchemaVersion>2.0</SchemaVersion>
-    <ProjectGuid>{286DE6DB-8F95-4BD4-86A2-86488D2E0EE1}</ProjectGuid>
-    <OutputType>Library</OutputType>
-    <AppDesignerFolder>Properties</AppDesignerFolder>
-    <RootNamespace>Lextm.SharpSnmpLib</RootNamespace>
-    <AssemblyName>SharpSnmpLib</AssemblyName>
-    <DocumentationFile>..\bin\SharpSnmpLib.xml</DocumentationFile>
-    <TargetFrameworkVersion>v3.5</TargetFrameworkVersion>
-    <FileAlignment>512</FileAlignment>
-    <TargetFrameworkProfile />
-    <SourceAnalysisOverrideSettingsFile>D:\sharpsnmplib_svn\SharpSnmpLib\Settings.SourceAnalysis</SourceAnalysisOverrideSettingsFile>
-    <SignAssembly>True</SignAssembly>
-    <AssemblyOriginatorKeyFile>sharpsnmplib.snk</AssemblyOriginatorKeyFile>
-    <DelaySign>False</DelaySign>
-    <AssemblyOriginatorKeyMode>File</AssemblyOriginatorKeyMode>
-    <SccProjectName>
-    </SccProjectName>
-    <SccLocalPath>
-    </SccLocalPath>
-    <SccAuxPath>
-    </SccAuxPath>
-    <SccProvider>
-    </SccProvider>
-    <RunSourceAnalysis>False</RunSourceAnalysis>
-  </PropertyGroup>
-  <PropertyGroup Condition=" '$(Configuration)|$(Platform)' == 'Debug|AnyCPU' ">
-    <DebugSymbols>true</DebugSymbols>
-    <DebugType>full</DebugType>
-    <Optimize>false</Optimize>
-    <OutputPath>bin\Debug\</OutputPath>
-    <DefineConstants>DEBUG;TRACE</DefineConstants>
-    <ErrorReport>prompt</ErrorReport>
-    <WarningLevel>4</WarningLevel>
-  </PropertyGroup>
-  <PropertyGroup Condition=" '$(Configuration)|$(Platform)' == 'Release|AnyCPU' ">
-    <DebugType>pdbonly</DebugType>
-    <Optimize>true</Optimize>
-    <OutputPath>..\bin\</OutputPath>
-    <DefineConstants>TRACE</DefineConstants>
-    <ErrorReport>prompt</ErrorReport>
-    <WarningLevel>4</WarningLevel>
-  </PropertyGroup>
-  <ItemGroup>
-    <Reference Include="System" />
-    <Reference Include="System.Core">
-      <RequiredTargetFramework>3.5</RequiredTargetFramework>
-    </Reference>
-    <Reference Include="System.Data" />
-    <Reference Include="System.Xml" />
-    <Reference Include="System.Configuration" />
-  </ItemGroup>
-  <ItemGroup>
-<<<<<<< HEAD
-    <Compile Include="ITypeAssignment.cs" />
-=======
-    <Compile Include="Levels.cs" />
->>>>>>> 748f4c55
-    <Compile Include="Messaging\AgentFoundEventArgs.cs" />
-    <Compile Include="Messaging\Discoverer.cs" />
-    <Compile Include="Messaging\Discovery.cs" />
-    <Compile Include="Messaging\EndPointExtension.cs" />
-    <Compile Include="Messaging\ErrorException.cs" />
-    <Compile Include="Messaging\ExceptionRaisedEventArgs.cs" />
-    <Compile Include="Messaging\GetBulkRequestMessage.cs" />
-    <Compile Include="Messaging\GetNextRequestMessage.cs" />
-    <Compile Include="Messaging\GetRequestMessage.cs" />
-    <Compile Include="Messaging\IListenerBinding.cs" />
-    <Compile Include="Messaging\InformRequestMessage.cs" />
-    <Compile Include="Messaging\ISnmpMessage.cs" />
-    <Compile Include="Messaging\Listener.cs" />
-    <Compile Include="Messaging\ListenerBinding.cs" />
-    <Compile Include="Messaging\MalformedMessage.cs" />
-    <Compile Include="Messaging\Manager.cs" />
-    <Compile Include="Messaging\MessageFactory.cs" />
-    <Compile Include="Messaging\MessageFactoryException.cs" />
-    <Compile Include="Messaging\MessageParams.cs" />
-    <Compile Include="Messaging\MessageReceivedEventArgs.cs" />
-    <Compile Include="Messaging\Messenger.cs" />
-    <Compile Include="Messaging\NumberGenerator.cs" />
-    <Compile Include="Messaging\PortInUseException.cs" />
-    <Compile Include="Messaging\ReportMessage.cs" />
-    <Compile Include="Messaging\ResponseMessage.cs" />
-    <Compile Include="Messaging\SetRequestMessage.cs" />
-    <Compile Include="Messaging\SnmpMessageExtension.cs" />
-    <Compile Include="Messaging\TimeoutException.cs" />
-    <Compile Include="Messaging\TrapV1Message.cs" />
-    <Compile Include="Messaging\TrapV2Message.cs" />
-    <Compile Include="Messaging\WalkMode.cs" />
-    <Compile Include="Objects\SysContact.cs" />
-    <Compile Include="Objects\SysDescr.cs" />
-    <Compile Include="Objects\SysLocation.cs" />
-    <Compile Include="Objects\SysName.cs" />
-    <Compile Include="Objects\SysObjectId.cs" />
-    <Compile Include="Objects\SysORDescr.cs" />
-    <Compile Include="Objects\SysORID.cs" />
-    <Compile Include="Objects\SysORIndex.cs" />
-    <Compile Include="Objects\SysORLastChange.cs" />
-    <Compile Include="Objects\SysORTable.cs" />
-    <Compile Include="Objects\SysORUpTime.cs" />
-    <Compile Include="Objects\SysServices.cs" />
-    <Compile Include="Objects\SysUpTime.cs" />
-    <Compile Include="Pipeline\AccessFailureException.cs" />
-    <Compile Include="Pipeline\ComposedMembershipProvider.cs" />
-    <Compile Include="Pipeline\EngineGroup.cs" />
-    <Compile Include="Pipeline\GetBulkMessageHandler.cs" />
-    <Compile Include="Pipeline\GetMessageHandler.cs" />
-    <Compile Include="Pipeline\GetNextMessageHandler.cs" />
-    <Compile Include="Pipeline\GetNextV1MessageHandler.cs" />
-    <Compile Include="Pipeline\GetV1MessageHandler.cs" />
-    <Compile Include="Pipeline\HandlerMapping.cs" />
-    <Compile Include="Pipeline\ILogger.cs" />
-    <Compile Include="Pipeline\IMembershipProvider.cs" />
-    <Compile Include="Pipeline\IMessageHandler.cs" />
-    <Compile Include="Pipeline\InformRequestMessageHandler.cs" />
-    <Compile Include="Pipeline\InformRequestMessageReceivedEventArgs.cs" />
-    <Compile Include="Pipeline\ISnmpContext.cs" />
-    <Compile Include="Pipeline\ISnmpObject.cs" />
-    <Compile Include="Pipeline\MessageHandlerFactory.cs" />
-    <Compile Include="Pipeline\NormalSnmpContext.cs" />
-    <Compile Include="Pipeline\NullMessageHandler.cs" />
-    <Compile Include="Pipeline\ObjectStore.cs" />
-    <Compile Include="Pipeline\ScalarObject.cs" />
-    <Compile Include="Pipeline\SecureSnmpContext.cs" />
-    <Compile Include="Pipeline\SetMessageHandler.cs" />
-    <Compile Include="Pipeline\SetV1MessageHandler.cs" />
-    <Compile Include="Pipeline\SnmpApplication.cs" />
-    <Compile Include="Pipeline\SnmpApplicationFactory.cs" />
-    <Compile Include="Pipeline\SnmpContext.cs" />
-    <Compile Include="Pipeline\SnmpContextFactory.cs" />
-    <Compile Include="Pipeline\SnmpEngine.cs" />
-    <Compile Include="Pipeline\SnmpObject.cs" />
-    <Compile Include="Pipeline\TableObject.cs" />
-    <Compile Include="Pipeline\TrapV1MessageHandler.cs" />
-    <Compile Include="Pipeline\TrapV1MessageReceivedEventArgs.cs" />
-    <Compile Include="Pipeline\TrapV2MessageHandler.cs" />
-    <Compile Include="Pipeline\TrapV2MessageReceivedEventArgs.cs" />
-    <Compile Include="Pipeline\Version1MembershipProvider.cs" />
-    <Compile Include="Pipeline\Version2MembershipProvider.cs" />
-    <Compile Include="Pipeline\Version3MembershipProvider.cs" />
-    <Compile Include="Properties\AssemblyInfo.cs" />
-    <Compile Include="ByteTool.cs" />
-    <Compile Include="Counter32.cs" />
-    <Compile Include="Counter64.cs" />
-    <Compile Include="EndOfMibView.cs" />
-    <Compile Include="ErrorCode.cs" />
-    <Compile Include="Gauge32.cs" />
-    <Compile Include="GenericCode.cs" />
-    <Compile Include="GetBulkRequestPdu.cs" />
-    <Compile Include="GetNextRequestPdu.cs" />
-    <Compile Include="GetRequestPdu.cs" />
-    <Compile Include="Header.cs" />
-    <Compile Include="InformRequestPdu.cs" />
-    <Compile Include="ISegment.cs" />
-    <Compile Include="ISnmpData.cs" />
-    <Compile Include="IP.cs" />
-    <Compile Include="ISnmpPdu.cs" />
-    <Compile Include="MalformedPdu.cs" />
-    <Compile Include="DefinitionType.cs" />
-    <Compile Include="IConstruct.cs" />
-    <Compile Include="IDefinition.cs" />
-    <Compile Include="IEntity.cs" />
-    <Compile Include="IModule.cs" />
-    <Compile Include="IObjectRegistry.cs" />
-    <Compile Include="IObjectTree.cs" />
-    <Compile Include="ResponsePdu.cs" />
-    <Compile Include="SearchResult.cs" />
-    <Compile Include="NoSuchInstance.cs" />
-    <Compile Include="NoSuchObject.cs" />
-    <Compile Include="Null.cs" />
-    <Compile Include="ObjectIdentifier.cs" />
-    <Compile Include="ObjectIdentifierConverter.cs" />
-    <Compile Include="OctetString.cs" />
-    <Compile Include="Integer32.cs" />
-    <Compile Include="Opaque.cs" />
-    <Compile Include="ReportPdu.cs" />
-    <Compile Include="Scope.cs" />
-    <Compile Include="SecurityParameters.cs" />
-    <Compile Include="Security\AuthenticationProviderExtension.cs" />
-    <Compile Include="Security\DecryptionException.cs" />
-    <Compile Include="Security\DefaultAuthenticationProvider.cs" />
-    <Compile Include="Security\DefaultPrivacyProvider.cs" />
-    <Compile Include="Security\DESPrivacyProvider.cs" />
-    <Compile Include="Security\IAuthenticationProvider.cs" />
-    <Compile Include="Security\IPrivacyProvider.cs" />
-    <Compile Include="Security\MD5AuthenticationProvider.cs" />
-    <Compile Include="Security\PrivacyProviderExtension.cs" />
-    <Compile Include="Security\SaltGenerator.cs" />
-    <Compile Include="Security\User.cs" />
-    <Compile Include="Security\UserRegistry.cs" />
-    <Compile Include="Security\SHA1AuthenticationProvider.cs" />
-    <Compile Include="Sequence.cs" />
-    <Compile Include="SetRequestPdu.cs" />
-    <Compile Include="SnmpDataExtension.cs" />
-    <Compile Include="SnmpException.cs" />
-    <Compile Include="OperationException.cs" />
-    <Compile Include="DataFactory.cs" />
-    <Compile Include="SnmpType.cs" />
-    <Compile Include="StreamExtension.cs" />
-    <Compile Include="TimeTicks.cs" />
-    <Compile Include="TrapV1Pdu.cs" />
-    <Compile Include="TrapV2Pdu.cs" />
-    <Compile Include="Variable.cs" />
-    <Compile Include="VersionCode.cs" />
-    <None Include="gendarme.ignore" />
-    <None Include="license.txt" />
-    <None Include="Microsoft.VersionNumber.targets">
-      <SubType>Designer</SubType>
-    </None>
-    <None Include="sharpsnmplib.snk" />
-  </ItemGroup>
-  <ItemGroup />
-  <Import Project="$(MSBuildToolsPath)\Microsoft.CSharp.targets" />
-  <Import Project="Microsoft.VersionNumber.targets" Condition=" '$(Configuration)' == 'Debug' " />
-  <UsingTask AssemblyFile="..\lib\GendarmeMsBuild.dll" TaskName="GendarmeMsBuild.Gendarme" />
-  <Target Name="AfterBuild">
-    <Gendarme Condition=" '$(Configuration)' == 'Release' AND '$(OS)' == 'Windows_NT' " GendarmeExeFilename="..\gendarme\gendarme.exe" Assemblies="$(TargetPath)" WarningsAsErrors="False" IntegrateWithVisualStudio="True" GendarmeIgnoreFilename="gendarme.ignore" />
-  </Target>
-  <!-- To modify your build process, add your task inside one of the targets below and uncomment it.
-       Other similar extension points exist, see Microsoft.Common.targets.
-  <Target Name="BeforeBuild">
-  </Target>
-  <Target Name="AfterBuild">
-  </Target>
-  -->
+﻿<?xml version="1.0" encoding="utf-8"?>
+<Project ToolsVersion="4.0" DefaultTargets="Build" xmlns="http://schemas.microsoft.com/developer/msbuild/2003">
+  <PropertyGroup>
+    <Configuration Condition=" '$(Configuration)' == '' ">Debug</Configuration>
+    <Platform Condition=" '$(Platform)' == '' ">AnyCPU</Platform>
+    <ProductVersion>8.0.30703</ProductVersion>
+    <SchemaVersion>2.0</SchemaVersion>
+    <ProjectGuid>{286DE6DB-8F95-4BD4-86A2-86488D2E0EE1}</ProjectGuid>
+    <OutputType>Library</OutputType>
+    <AppDesignerFolder>Properties</AppDesignerFolder>
+    <RootNamespace>Lextm.SharpSnmpLib</RootNamespace>
+    <AssemblyName>SharpSnmpLib</AssemblyName>
+    <DocumentationFile>..\bin\SharpSnmpLib.xml</DocumentationFile>
+    <TargetFrameworkVersion>v3.5</TargetFrameworkVersion>
+    <FileAlignment>512</FileAlignment>
+    <TargetFrameworkProfile />
+    <SourceAnalysisOverrideSettingsFile>D:\sharpsnmplib_svn\SharpSnmpLib\Settings.SourceAnalysis</SourceAnalysisOverrideSettingsFile>
+    <SignAssembly>True</SignAssembly>
+    <AssemblyOriginatorKeyFile>sharpsnmplib.snk</AssemblyOriginatorKeyFile>
+    <DelaySign>False</DelaySign>
+    <AssemblyOriginatorKeyMode>File</AssemblyOriginatorKeyMode>
+    <SccProjectName>
+    </SccProjectName>
+    <SccLocalPath>
+    </SccLocalPath>
+    <SccAuxPath>
+    </SccAuxPath>
+    <SccProvider>
+    </SccProvider>
+    <RunSourceAnalysis>False</RunSourceAnalysis>
+  </PropertyGroup>
+  <PropertyGroup Condition=" '$(Configuration)|$(Platform)' == 'Debug|AnyCPU' ">
+    <DebugSymbols>true</DebugSymbols>
+    <DebugType>full</DebugType>
+    <Optimize>false</Optimize>
+    <OutputPath>bin\Debug\</OutputPath>
+    <DefineConstants>DEBUG;TRACE</DefineConstants>
+    <ErrorReport>prompt</ErrorReport>
+    <WarningLevel>4</WarningLevel>
+  </PropertyGroup>
+  <PropertyGroup Condition=" '$(Configuration)|$(Platform)' == 'Release|AnyCPU' ">
+    <DebugType>pdbonly</DebugType>
+    <Optimize>true</Optimize>
+    <OutputPath>..\bin\</OutputPath>
+    <DefineConstants>TRACE</DefineConstants>
+    <ErrorReport>prompt</ErrorReport>
+    <WarningLevel>4</WarningLevel>
+  </PropertyGroup>
+  <ItemGroup>
+    <Reference Include="System" />
+    <Reference Include="System.Core">
+      <RequiredTargetFramework>3.5</RequiredTargetFramework>
+    </Reference>
+    <Reference Include="System.Data" />
+    <Reference Include="System.Xml" />
+    <Reference Include="System.Configuration" />
+  </ItemGroup>
+  <ItemGroup>
+    <Compile Include="ITypeAssignment.cs" />
+    <Compile Include="Levels.cs" />
+    <Compile Include="Messaging\AgentFoundEventArgs.cs" />
+    <Compile Include="Messaging\Discoverer.cs" />
+    <Compile Include="Messaging\Discovery.cs" />
+    <Compile Include="Messaging\EndPointExtension.cs" />
+    <Compile Include="Messaging\ErrorException.cs" />
+    <Compile Include="Messaging\ExceptionRaisedEventArgs.cs" />
+    <Compile Include="Messaging\GetBulkRequestMessage.cs" />
+    <Compile Include="Messaging\GetNextRequestMessage.cs" />
+    <Compile Include="Messaging\GetRequestMessage.cs" />
+    <Compile Include="Messaging\IListenerBinding.cs" />
+    <Compile Include="Messaging\InformRequestMessage.cs" />
+    <Compile Include="Messaging\ISnmpMessage.cs" />
+    <Compile Include="Messaging\Listener.cs" />
+    <Compile Include="Messaging\ListenerBinding.cs" />
+    <Compile Include="Messaging\MalformedMessage.cs" />
+    <Compile Include="Messaging\Manager.cs" />
+    <Compile Include="Messaging\MessageFactory.cs" />
+    <Compile Include="Messaging\MessageFactoryException.cs" />
+    <Compile Include="Messaging\MessageParams.cs" />
+    <Compile Include="Messaging\MessageReceivedEventArgs.cs" />
+    <Compile Include="Messaging\Messenger.cs" />
+    <Compile Include="Messaging\NumberGenerator.cs" />
+    <Compile Include="Messaging\PortInUseException.cs" />
+    <Compile Include="Messaging\ReportMessage.cs" />
+    <Compile Include="Messaging\ResponseMessage.cs" />
+    <Compile Include="Messaging\SetRequestMessage.cs" />
+    <Compile Include="Messaging\SnmpMessageExtension.cs" />
+    <Compile Include="Messaging\TimeoutException.cs" />
+    <Compile Include="Messaging\TrapV1Message.cs" />
+    <Compile Include="Messaging\TrapV2Message.cs" />
+    <Compile Include="Messaging\WalkMode.cs" />
+    <Compile Include="Objects\SysContact.cs" />
+    <Compile Include="Objects\SysDescr.cs" />
+    <Compile Include="Objects\SysLocation.cs" />
+    <Compile Include="Objects\SysName.cs" />
+    <Compile Include="Objects\SysObjectId.cs" />
+    <Compile Include="Objects\SysORDescr.cs" />
+    <Compile Include="Objects\SysORID.cs" />
+    <Compile Include="Objects\SysORIndex.cs" />
+    <Compile Include="Objects\SysORLastChange.cs" />
+    <Compile Include="Objects\SysORTable.cs" />
+    <Compile Include="Objects\SysORUpTime.cs" />
+    <Compile Include="Objects\SysServices.cs" />
+    <Compile Include="Objects\SysUpTime.cs" />
+    <Compile Include="Pipeline\AccessFailureException.cs" />
+    <Compile Include="Pipeline\ComposedMembershipProvider.cs" />
+    <Compile Include="Pipeline\EngineGroup.cs" />
+    <Compile Include="Pipeline\GetBulkMessageHandler.cs" />
+    <Compile Include="Pipeline\GetMessageHandler.cs" />
+    <Compile Include="Pipeline\GetNextMessageHandler.cs" />
+    <Compile Include="Pipeline\GetNextV1MessageHandler.cs" />
+    <Compile Include="Pipeline\GetV1MessageHandler.cs" />
+    <Compile Include="Pipeline\HandlerMapping.cs" />
+    <Compile Include="Pipeline\ILogger.cs" />
+    <Compile Include="Pipeline\IMembershipProvider.cs" />
+    <Compile Include="Pipeline\IMessageHandler.cs" />
+    <Compile Include="Pipeline\InformRequestMessageHandler.cs" />
+    <Compile Include="Pipeline\InformRequestMessageReceivedEventArgs.cs" />
+    <Compile Include="Pipeline\ISnmpContext.cs" />
+    <Compile Include="Pipeline\ISnmpObject.cs" />
+    <Compile Include="Pipeline\MessageHandlerFactory.cs" />
+    <Compile Include="Pipeline\NormalSnmpContext.cs" />
+    <Compile Include="Pipeline\NullMessageHandler.cs" />
+    <Compile Include="Pipeline\ObjectStore.cs" />
+    <Compile Include="Pipeline\ScalarObject.cs" />
+    <Compile Include="Pipeline\SecureSnmpContext.cs" />
+    <Compile Include="Pipeline\SetMessageHandler.cs" />
+    <Compile Include="Pipeline\SetV1MessageHandler.cs" />
+    <Compile Include="Pipeline\SnmpApplication.cs" />
+    <Compile Include="Pipeline\SnmpApplicationFactory.cs" />
+    <Compile Include="Pipeline\SnmpContext.cs" />
+    <Compile Include="Pipeline\SnmpContextFactory.cs" />
+    <Compile Include="Pipeline\SnmpEngine.cs" />
+    <Compile Include="Pipeline\SnmpObject.cs" />
+    <Compile Include="Pipeline\TableObject.cs" />
+    <Compile Include="Pipeline\TrapV1MessageHandler.cs" />
+    <Compile Include="Pipeline\TrapV1MessageReceivedEventArgs.cs" />
+    <Compile Include="Pipeline\TrapV2MessageHandler.cs" />
+    <Compile Include="Pipeline\TrapV2MessageReceivedEventArgs.cs" />
+    <Compile Include="Pipeline\Version1MembershipProvider.cs" />
+    <Compile Include="Pipeline\Version2MembershipProvider.cs" />
+    <Compile Include="Pipeline\Version3MembershipProvider.cs" />
+    <Compile Include="Properties\AssemblyInfo.cs" />
+    <Compile Include="ByteTool.cs" />
+    <Compile Include="Counter32.cs" />
+    <Compile Include="Counter64.cs" />
+    <Compile Include="EndOfMibView.cs" />
+    <Compile Include="ErrorCode.cs" />
+    <Compile Include="Gauge32.cs" />
+    <Compile Include="GenericCode.cs" />
+    <Compile Include="GetBulkRequestPdu.cs" />
+    <Compile Include="GetNextRequestPdu.cs" />
+    <Compile Include="GetRequestPdu.cs" />
+    <Compile Include="Header.cs" />
+    <Compile Include="InformRequestPdu.cs" />
+    <Compile Include="ISegment.cs" />
+    <Compile Include="ISnmpData.cs" />
+    <Compile Include="IP.cs" />
+    <Compile Include="ISnmpPdu.cs" />
+    <Compile Include="MalformedPdu.cs" />
+    <Compile Include="DefinitionType.cs" />
+    <Compile Include="IConstruct.cs" />
+    <Compile Include="IDefinition.cs" />
+    <Compile Include="IEntity.cs" />
+    <Compile Include="IModule.cs" />
+    <Compile Include="IObjectRegistry.cs" />
+    <Compile Include="IObjectTree.cs" />
+    <Compile Include="ResponsePdu.cs" />
+    <Compile Include="SearchResult.cs" />
+    <Compile Include="NoSuchInstance.cs" />
+    <Compile Include="NoSuchObject.cs" />
+    <Compile Include="Null.cs" />
+    <Compile Include="ObjectIdentifier.cs" />
+    <Compile Include="ObjectIdentifierConverter.cs" />
+    <Compile Include="OctetString.cs" />
+    <Compile Include="Integer32.cs" />
+    <Compile Include="Opaque.cs" />
+    <Compile Include="ReportPdu.cs" />
+    <Compile Include="Scope.cs" />
+    <Compile Include="SecurityParameters.cs" />
+    <Compile Include="Security\AuthenticationProviderExtension.cs" />
+    <Compile Include="Security\DecryptionException.cs" />
+    <Compile Include="Security\DefaultAuthenticationProvider.cs" />
+    <Compile Include="Security\DefaultPrivacyProvider.cs" />
+    <Compile Include="Security\DESPrivacyProvider.cs" />
+    <Compile Include="Security\IAuthenticationProvider.cs" />
+    <Compile Include="Security\IPrivacyProvider.cs" />
+    <Compile Include="Security\MD5AuthenticationProvider.cs" />
+    <Compile Include="Security\PrivacyProviderExtension.cs" />
+    <Compile Include="Security\SaltGenerator.cs" />
+    <Compile Include="Security\User.cs" />
+    <Compile Include="Security\UserRegistry.cs" />
+    <Compile Include="Security\SHA1AuthenticationProvider.cs" />
+    <Compile Include="Sequence.cs" />
+    <Compile Include="SetRequestPdu.cs" />
+    <Compile Include="SnmpDataExtension.cs" />
+    <Compile Include="SnmpException.cs" />
+    <Compile Include="OperationException.cs" />
+    <Compile Include="DataFactory.cs" />
+    <Compile Include="SnmpType.cs" />
+    <Compile Include="StreamExtension.cs" />
+    <Compile Include="TimeTicks.cs" />
+    <Compile Include="TrapV1Pdu.cs" />
+    <Compile Include="TrapV2Pdu.cs" />
+    <Compile Include="Variable.cs" />
+    <Compile Include="VersionCode.cs" />
+    <None Include="gendarme.ignore" />
+    <None Include="license.txt" />
+    <None Include="Microsoft.VersionNumber.targets">
+      <SubType>Designer</SubType>
+    </None>
+    <None Include="sharpsnmplib.snk" />
+  </ItemGroup>
+  <ItemGroup />
+  <Import Project="$(MSBuildToolsPath)\Microsoft.CSharp.targets" />
+  <Import Project="Microsoft.VersionNumber.targets" Condition=" '$(Configuration)' == 'Debug' " />
+  <UsingTask AssemblyFile="..\lib\GendarmeMsBuild.dll" TaskName="GendarmeMsBuild.Gendarme" />
+  <Target Name="AfterBuild">
+    <Gendarme Condition=" '$(Configuration)' == 'Release' AND '$(OS)' == 'Windows_NT' " GendarmeExeFilename="..\gendarme\gendarme.exe" Assemblies="$(TargetPath)" WarningsAsErrors="False" IntegrateWithVisualStudio="True" GendarmeIgnoreFilename="gendarme.ignore" />
+  </Target>
+  <!-- To modify your build process, add your task inside one of the targets below and uncomment it.
+       Other similar extension points exist, see Microsoft.Common.targets.
+  <Target Name="BeforeBuild">
+  </Target>
+  <Target Name="AfterBuild">
+  </Target>
+  -->
 </Project>